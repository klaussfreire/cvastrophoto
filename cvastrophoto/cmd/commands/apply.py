--- conflicted
+++ resolved
@@ -26,13 +26,10 @@
     ap.add_argument('--nonlinear', action='store_true', help='Assume input image is gamma-encoded')
     ap.add_argument('--autoscale', action='store_true', help="Force normalize input images")
     ap.add_argument('--noautoscale', action='store_true', help="Don't normalize input images")
-<<<<<<< HEAD
     ap.add_argument('--nofloat', action='store_true', help="Avoid writing floating point tiffs to improve compatibility")
-=======
     ap.add_argument('--gamma', type=float, help='Gamma adjustment for output image (default 2.4)')
     ap.add_argument('--use-camera-wb', action='store_true', help="When reading RAW, apply camera WB during postprocessing")
     ap.add_argument('--apply-darklib', action='store_true', help="Calibrate with dark from library")
->>>>>>> c205f6b6
 
     ap.add_argument('input', help='Input image path')
     ap.add_argument('output', help='Output image path')
@@ -46,10 +43,7 @@
     rops = []
 
     open_kw = {}
-<<<<<<< HEAD
-=======
     pp_kw = {}
->>>>>>> c205f6b6
     save_kw = {}
     if opts.margin:
         open_kw['margins'] = (opts.margin,) * 4
@@ -61,17 +55,14 @@
         open_kw['autoscale'] = True
     elif opts.noautoscale:
         open_kw['autoscale'] = False
-<<<<<<< HEAD
     if opts.nofloat:
         save_kw['nofloat'] = True
-=======
     if opts.use_camera_wb:
         pp_kw['use_camera_wb'] = True
     if pp_kw:
         open_kw['pp_kw'] = pp_kw
     if opts.gamma:
         save_kw['gamma'] = opts.gamma
->>>>>>> c205f6b6
     input_img = Image.open(opts.input, default_pool=pool, **open_kw)
 
     for ropname in opts.rops:
@@ -83,13 +74,6 @@
 
     rop_pipe = compound.CompoundRop(input_img, *rops)
 
-<<<<<<< HEAD
-    corrected = rop_pipe.correct(input_img.rimg.raw_image, img=input_img)
-    input_img.set_raw_image(corrected, add_bias=True)
-
-    output_img = rgb.RGB(opts.output, img=input_img.postprocessed, linear=True, autoscale=False, **save_kw)
-    output_img.save(opts.output)
-=======
     if opts.apply_darklib:
         from cvastrophoto.library.darks import DarkLibrary
         from cvastrophoto.library.bias import BiasLibrary
@@ -107,6 +91,5 @@
     corrected = rop_pipe.correct(input_img.rimg.raw_image, img=input_img)
     input_img.set_raw_image(corrected, add_bias=True)
 
-    output_img = rgb.RGB(opts.output, img=input_img.postprocessed, linear=True, autoscale=False)
-    output_img.save(opts.output, **save_kw)
->>>>>>> c205f6b6
+    output_img = rgb.RGB(opts.output, img=input_img.postprocessed, linear=True, autoscale=False, **save_kw)
+    output_img.save(opts.output, **save_kw)