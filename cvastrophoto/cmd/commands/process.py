# -*- coding: utf-8 -*-
from __future__ import print_function

import os.path
import logging
import sys
import multiprocessing.pool
from functools import partial

from cvastrophoto.cmd.commands.collection_utils import get_sorter, parse_selectors, collection_items


logger = logging.getLogger(__name__)


def add_tracking_opts(subp, ap):
    ap.add_argument('--trackphases', type=int,
        help='Enable multiphase tracking. Higher numbers create more phases. The default should be fine',
        default=1)
    ap.add_argument('--track-refinement-phases', type=int,
        help='Extra refinement tracking phases.',
        default=0)
    ap.add_argument('--track-coarse-limit', type=float,
        help=(
            'When multiphase tracking, defines how rough the first tracking solution can be. '
            'The default should be fine, unless heavy misalignment is expected.'
        ))
    ap.add_argument('--track-coarse-downsample', type=float,
        help=(
            'When multiphase tracking, defines a downsample factor for initial tracking phases. '
            'The default should be fine, unless heavy misalignment is expected or memory reductions are desirable.'
        ))
    ap.add_argument('--track-fine-distance', type=int,
        help=(
            'When multiphase tracking, defines the search distance for the final alignment phase. '
            'The default should be fine.'
        ))
    ap.add_argument('--track-fine-downsample', type=float,
        help=(
            'When multiphase tracking, defines a downsample factor for final tracking phases. '
            'The default should be fine, unless heavily patterned noise is present.'
        ))
    ap.add_argument('--track-fine-limit', type=float,
        help=(
            'Defines how rough the tracking solution can be. '
            'The default should be fine, unless heavy misalignment is acceptable.'
        ))
    ap.add_argument('--track-distance', type=int,
        help=(
            'Defines the search distance for the final alignment phase. '
            'The default should be fine.'
        ))
    ap.add_argument('--track-debug', action='store_true', help="Save tracking windows in ./Tracks")
    ap.add_argument('--feature-tracking', action='store_true',
        help=(
            "Enables tracking through ORB feature detection and matching. This is able to roughly align "
            "Severely misaligned images, or ones that are mostly empty where image correlation fails, "
            "but is imprecise so it's only useful as initial rough alignment."
        ))
    ap.add_argument('--feature-tracking-params',
        help=(
            "Customize parameters of the feature tracking phase. Feature tracking must be enabled to "
            "make any difference, otherwise it will be ignored."
        ))
    ap.add_argument('--pre-tracking', action='store_true',
        help=(
            "Enables pre-tracking through image correlation. This is able to roughly align "
            "Severely misaligned images that mostly sport a large translation offset."
        ))
    ap.add_argument('--pre-tracking-method',
        help=(
            "Customize pre-tracking method."
        ))
    ap.add_argument('--pre-tracking-params',
        help=(
            "Customize parameters of the pre-tracking phase. Pre-tracking must be enabled to "
            "make any difference, otherwise it will be ignored."
        ))
    ap.add_argument('--post-tracking', action='store_true',
        help=(
            "Enables post-tracking through image correlation. This is a final step to precisely align "
            "images that require that extra step. Most useful to specify a custom post tracking method "
            "instead, to perhaps apply optical flow tracking to fix image distortion due to seeing "
            "lens geometric distortion."
        ))
    ap.add_argument('--post-tracking-method',
        help=(
            "Customize post-tracking method."
        ))
    ap.add_argument('--post-tracking-params',
        help=(
            "Customize parameters of the post-tracking phase. Post-tracking must be enabled to "
            "make any difference, otherwise it will be ignored."
        ))
    ap.add_argument('--post-tracking-ref',
        help=(
            "Specify a custom tracking reference for the post tracking method. If it looks like an image file path, "
            "the image will be loaded and set as tracking reference image."
        ))
    ap.add_argument('--tracking-method', '-mt', help='Set sub alignment method', default='multipoint:points=25')
    ap.add_argument('--comet-tracking', action='store_true',
        help=(
            "Enables comet tracking after regular star tracking. Improves on merely selecting a comet tracking method "
            "in that it first aligns stars, matching rotation accurately, before tracking the comet."
        ))
    ap.add_argument('--comet-tracking-params',
        help=(
            "Customize comet tracking phase. Comet tracking must be enabled, otherwise it will be ignored."
        ))
    ap.add_argument('--tracking-ref', '-tref', help='Set tracking reference coordinates in y/x format')
    ap.add_argument('--tracking-preprocessing-rops', '-Rtpp', nargs='+')
    ap.add_argument('--tracking-color-rops', '-Rtcp', nargs='+')


def add_opts(subp):
    ap = subp.add_parser('process', help="Process a session's data")

    ap.add_argument('--config', help='Load config from a file', default=None)

    ap.add_argument('--margin', type=int, help='Crop N pixels from the input image edges', metavar='N')

    ap.add_argument('--darklib', help='Location of the main dark library', default=None)
    ap.add_argument('--biaslib', help='Location of the bias library', default=None)
    ap.add_argument('--noautodarklib', help="Use darks as they are, don't build a local library",
        default=False, action='store_true')
    ap.add_argument('--dark-annot', help='Print out for each light/flat which dark frame will be applied',
        default=False, action='store_true')

    ap.add_argument('--path', '-p', help='Base path for all data files', default='.')
    ap.add_argument('--lightsdir', '-L', help='Location of light frames', default='Lights')
    ap.add_argument('--darksdir', '-D', help='Location of dark frames', default='Darks')
    ap.add_argument('--flatsdir', '-F', help='Location of flat frames', default='Flats')
    ap.add_argument('--darkflatsdir', '-Df', help='Location of dark flats frames', default='Dark Flats')
    ap.add_argument('--darkbadmap', help="Build a bad pixel map with data from lights and darks both",
        default=False, action='store_true')

    ap.add_argument('--collections-path', '-pC', help='Local collections path', default='~/.cvastrophoto/collections')
    ap.add_argument(
        '--collection', '-pc', nargs='+',
        help=(
            'Base collection selector for all data files. Omit the FRAME attribute if given semantically, '
            'or leave out the last component which will be filled with the FRAME attribute if given positionally.'
        ))
    ap.add_argument('--lightscol', '-Lc', help='Subcollection for light frames', default='Light')
    ap.add_argument('--darkscol', '-Dc', help='Subcollection for dark frames', default='Dark')
    ap.add_argument('--flatscol', '-Fc', help='Subcollection for flat frames', default='Flat')
    ap.add_argument('--darkflatscol', '-Dfc', help='Subcollection for dark flats frames', default='Bias')

    add_tracking_opts(subp, ap)

    ap.add_argument('--reference', '-r',
        help='Set reference frame. Must be the name of the reference light frame.')

    ap.add_argument('--light-method', '-m', help='Set light stacking method', default='drizzle',
        choices=LIGHT_METHODS.keys())
    ap.add_argument('--light-pedestal', help='Adds a constant to avoid losing dark detail to dark variance', type=int)
    ap.add_argument('--flat-method', '-mf', help='Set flat stacking method', default='median',
        choices=FLAT_METHODS.keys())
    ap.add_argument('--flat-mode', '-mfm', help='Set flat calibration mode', default='color')
    ap.add_argument('--flat-smoothing', type=float, help='Set flat smoothing radius, recommended for high-iso')
    ap.add_argument('--flat-pattern', type=int,
        help=(
            'Set flat smoothing pattern size, recommended for certain mono sensors that exhibit CFA-like PRNU patterns. '
            'Usually, when necessary, the value 2 works.'
        ))
    ap.add_argument('--flat-pedestal', type=int,
        help=(
            'Set a flat pedestal, an amount of ADU that will be added to the master flat. '
            'It can correct minute offset inaccuracies and provide better correction.'
        ))
    ap.add_argument('--flat-rops', nargs='+', help='Set flat preprocessing ROPs, recommended to apply NR at high-iso')
    ap.add_argument('--skyglow-method', '-ms', help='Set automatic background extraction method',
        default='localgradient')
    ap.add_argument('--weight-method', '-mw', default=None, help='Weight subs according to this method')
    ap.add_argument('--flat-fpn-reduction', default=0.5, type=float,
        help='FPN reduction strength for cosmetic correction of hot pixels for flats')
    ap.add_argument('--fpn-reduction', default=1.0, type=float,
        help='FPN reduction strength for cosmetic correction of hot pixels for lights')
    ap.add_argument('--no-normalize-weights', default=False, action='store_true',
        help=(
            "Don't normalize weights, apply them verbatim as they come out of the selected "
            "weighting method. Weight normalization increases the separation between low-quality "
            "and high-quality data, and is normally a good thing. But in cases when it might "
            "not be needed or desirable, this flag disables it."
        ))
    ap.add_argument('--no-mirror-edges', default=False, action='store_true',
        help=(
            "When stacking, consider non-overlapping regions as zero-weight instead "
            "of mirroring edges. Edge mirroring improves the efficacy of skyglow methods "
            "but it can cause artifacts. If the image has few gradients, using this can "
            "avoid those artifacts at the expense of gradient removal efficacy."
        ))

    ap.add_argument('--cache', '-C', help="Set the cache location. By default, it's auto-generated based on settings")
    ap.add_argument('--weights-file', '-W',
        help=(
            "Set the weights file, a CSV mapping light filename to sub weight. "
            "By default, it checks weights.csv if it exists."
        ))
    ap.add_argument('--metadata-file', '-M',
        help=(
            "Set the metadata file, a CSV mapping light filename to extra FITS-like metadata fields. "
            "By default, it checks metadata.csv if it exists. "
            "The file must have a titles row with field names, and a field NAME with the basename of the file "
            "the row applies to."
        ))

    ap.add_argument('--preview', '-P', action='store_true', help='Enable preview generation')
    ap.add_argument('--preview-interval', '-Pi', type=int, help='Generate preview every N subs', metavar='N')
    ap.add_argument('--preview-path', '-Pp', help='Specify a custom preview path template')
    ap.add_argument('--preview-brightness', '-Pb', type=float, default=32, help='Set output stretch brightness')
    ap.add_argument('--preview-quick', '-Pq', action='store_true',
        help='Do a rough preview, rather than a fullly accurate post-processing',
        default=False)

    ap.add_argument('--brightness', '-b', type=float, default=4, help='Set output stretch brightness')
    ap.add_argument('--no-auto-osc-matrix', action='store_true', default=False,
        help='Do not apply automatic OSC color matrix')
    ap.add_argument('--whitebalance', '-w',
        help=(
            'Set extra white balance coefficients. Can be either a 4-tuple of floats, or '
            'a standard name from one of the standard white balance coefficients. '
            'See list-wb for a list'
        ))
    ap.add_argument('--hdr', action='store_true', help='Save output file in HDR')
    ap.add_argument('--hdr-stops', type=int, help='How many stops of HDR exposures to blend')
    ap.add_argument('--no-output-scaling', action='store_true', help="Don't rescale output, preserve input scale")
    ap.add_argument('output', help='Output path')

    ap.add_argument('--input-rops', '-Ri', nargs='+')
    ap.add_argument('--flat-input-rops', '-Rfi', nargs='+')
    ap.add_argument('--flat-output-rops', '-Rfo', nargs='+')
    ap.add_argument('--preskyglow-rops', '-Rs', nargs='+')
    ap.add_argument('--output-rops', '-Ro', nargs='+')
    ap.add_argument('--skyglow-preprocessing-rops', '-Rspp', nargs='+')

    ap.add_argument('--list-wb', action='store_true',
        help='Print a list of white balance coefficients and exit')

    ap.add_argument('--limit-first', type=int, metavar='N',
        help='Process only the first N subs, useful for quick previews')

    ap.add_argument('--selection-method', '-S', default=None,
        help='Select subs and keep the NSELECT%% best according to this method')
    ap.add_argument('--select-percent-best', '-Sr', type=float, metavar='NSELECT', default=0.7)


def create_wiz_kwargs(opts):
    wiz_kwargs = dict(
        tracking_2phase=opts.trackphases,
        tracking_refinement_phases=opts.track_refinement_phases,
        auto_osc_matrix=not getattr(opts, 'no_auto_osc_matrix', False),
        input_pool=opts.input_pool,
    )
    if opts.parallel:
        wiz_kwargs['pool'] = multiprocessing.pool.ThreadPool(opts.parallel)
    if opts.track_coarse_limit:
        wiz_kwargs['tracking_coarse_limit'] = opts.track_coarse_limit
    if opts.track_fine_limit:
        wiz_kwargs['tracking_fine_limit'] = opts.track_fine_limit
    if opts.track_fine_distance:
        wiz_kwargs['tracking_fine_distance'] = opts.track_fine_distance
    if opts.track_distance:
        wiz_kwargs['tracking_coarse_distance'] = opts.track_distance
    if opts.track_coarse_downsample:
        wiz_kwargs['tracking_coarse_downsample'] = opts.track_coarse_downsample
    if opts.track_fine_downsample:
        wiz_kwargs['tracking_fine_downsample'] = opts.track_fine_downsample
    if opts.tracking_ref:
        wiz_kwargs['tracking_reference'] = tuple(list(map(float, opts.tracking_ref.split('/'))))
    if opts.feature_tracking:
        from cvastrophoto.rops.tracking import orb

        orb_kw = dict(
            median_shift_limit=opts.track_coarse_limit or 2,
            downsample=opts.track_coarse_downsample or 2,
        )
        if opts.feature_tracking_params:
            orb_kw.update(parse_params(opts.feature_tracking_params))
        wiz_kwargs['feature_tracking_class'] = partial(orb.OrbFeatureTrackingRop, **orb_kw)
    if opts.pre_tracking:
        from cvastrophoto.rops.tracking import correlation

        corr_kw = dict(
            downsample=opts.track_coarse_downsample or 2,
        )
        if opts.pre_tracking_params:
            corr_kw.update(parse_params(opts.pre_tracking_params))
        if opts.pre_tracking_method:
            pre_tracking_class = PRE_TRACKING_METHODS[opts.pre_tracking_method](corr_kw)
        else:
            pre_tracking_class = partial(correlation.CorrelationTrackingRop, **corr_kw)
        wiz_kwargs['tracking_pre_class'] = pre_tracking_class
    if opts.comet_tracking:
        from cvastrophoto.rops.tracking import correlation
        comet_kw = {}
        if opts.track_fine_distance:
            comet_kw['track_distance'] = opts.track_fine_distance
        if opts.comet_tracking_params:
            comet_kw.update(parse_params(opts.comet_tracking_params))
        wiz_kwargs['tracking_post_class'] = partial(correlation.CometTrackingRop, **comet_kw)
    elif opts.post_tracking:
        from cvastrophoto.rops.tracking import correlation

        corr_kw = dict(
            downsample=opts.track_fine_downsample or 2,
        )
        if opts.post_tracking_params:
            corr_kw.update(parse_params(opts.post_tracking_params))
        if opts.post_tracking_method:
            post_tracking_class = POST_TRACKING_METHODS[opts.post_tracking_method](corr_kw)
        else:
            post_tracking_class = partial(correlation.CorrelationTrackingRop, **corr_kw)
        if opts.post_tracking_ref:
            from cvastrophoto.image import Image
            base_post_tracking_class = post_tracking_class
            def post_tracking_class(*p, **kw):
                rop = base_post_tracking_class(*p, **kw)
                if os.path.exists(opts.post_tracking_ref):
                    refimg = Image.open(opts.post_tracking_ref)
                    ref = refimg.rimg.raw_image.copy()
                    refimg.close()
                else:
                    ref = tuple(map(float, opts.post_tracking_ref.split('/')))
                rop.set_reference(ref)
                return rop
        wiz_kwargs['tracking_post_class'] = post_tracking_class

    return wiz_kwargs


def posthook_wiz_kwargs(opts, pool, wiz_kwargs):
    if opts.tracking_preprocessing_rops:
        import cvastrophoto.rops.tracking.grid
        from cvastrophoto.image import rgb
        tracking_class = wiz_kwargs.get('tracking_class', cvastrophoto.rops.tracking.grid.GridTrackingRop)
        luma_pp_rop = build_compound_rop(
            opts, pool, None, rgb.Templates.LUMINANCE, opts.tracking_preprocessing_rops, copy=False)
        tracking_class = partial(tracking_class, luma_preprocessing_rop=luma_pp_rop)
        wiz_kwargs['tracking_class'] = tracking_class

    if opts.tracking_color_rops:
        import cvastrophoto.rops.tracking.grid
        from cvastrophoto.image import rgb
        base_tracking_class = wiz_kwargs.get('tracking_class', cvastrophoto.rops.tracking.grid.GridTrackingRop)
        def tracking_class(raw, *p, **kw):
            kw['color_preprocessing_rop'] = build_compound_rop(
                opts, pool, None, kw.get('lraw', raw), opts.tracking_color_rops,
                copy=False)
            return base_tracking_class(raw, *p, **kw)
        wiz_kwargs['tracking_class'] = tracking_class

    return wiz_kwargs


def noop(*p, **kw):
    pass

def boolean(val):
    return val.lower() in ('1', 'true', 'yes')

CONFIG_TYPES = {
    'trackphases': int,
    'track_refinement_phases': int,
    'preview': boolean,
    'preview_brightness': float,
    'preview_quick': boolean,
    'brightness': float,
}

PARAM_TYPES = {
    'L': float,
    'T': float,
    'R': int,
    'thr': int,
    'steps': int,
    'track_distance': int,
}

def parse_params(params_str):
    params = dict([kvp.split('=') for kvp in params_str.split(',')])
    for k, v in params.items():
        if k in PARAM_TYPES:
            params[k] = PARAM_TYPES[k](v)
    return params

def build_rop(ropname, opts, pool, wiz, rops_catalog=None, _param_parts=3, **kw):
    if rops_catalog is None:
        rops_catalog = ROPS
    parts = ropname.rsplit(':', 2)
    params = {}
    if len(parts) == _param_parts:
        ropname, params = ropname.rsplit(':', 1)
        params = parse_params(params)
    return rops_catalog[ropname](opts, pool, wiz, params, **kw)

def add_method_hook(method_hooks, methods, method):
    if not method:
        return

    if ':' in method:
        method, params = method.rsplit(':', 1)
        params = parse_params(params)
    else:
        params = None

    method_info = methods[method].copy()
    if params:
        method_info['params'] = params

    method_hooks.append(method_info)

def invoke_method_hooks(method_hooks, step, opts, pool, wiz):
    for method_info in method_hooks:
        method_info.get(step, noop)(opts, pool, wiz, method_info.get('params', {}))

def annotate_calibration(dark_library, bias_library, lights):
    darkless = []
    biasless = []

    for light in lights or []:
        if dark_library:
            dark_class = dark_library.classify_frame(light.name)
            dark = dark_library.get_master(dark_class, raw=light)
            if dark is None:
                darkless.append(light)
        else:
            dark = dark_class = None

        if bias_library:
            bias_class = bias_library.classify_frame(light.name)
            bias = bias_library.get_master(bias_class, raw=light)
            if dark is None and bias is None:
                biasless.append(light)
        else:
            bias = bias_class = None

        logger.info("Light: %r", light.name)
        logger.info("  dark: %r", dark.name if dark is not None else "N/A")
        logger.info("  bias: %r", bias.name if bias is not None else "N/A")
        logger.info("  dark-class: %r", dark_class)
        logger.info("  bias-class: %r", bias_class)

    if darkless:
        logger.warning("Darkless: %d", len(darkless))
        for light in darkless:
            logger.warning("  %r", light.name)

    if biasless:
        logger.warning("Biasless: %d", len(biasless))
        for light in biasless:
            logger.warning("  %r", light.name)

def load_weights_file(fname):
    weights = {}
    with open(fname, "r") as f:
        import csv
        for row in csv.reader(f):
            if len(row) >= 2:
                weights[row[0]] = float(row[1])
    return weights

def load_metadata_file(fname):
    metadata = {}
    with open(fname, "r") as f:
        import csv
        for row in csv.DictReader(f):
            if 'NAME' not in row:
                continue
            metadata[row['NAME']] = row
    return metadata

def build_compound_rop(opts, pool, wiz, raw, rops_desc, **kw):
    from cvastrophoto.rops.compound import CompoundRop
    rops = []
    for ropname in rops_desc:
        rops.append(build_rop(ropname, opts, pool, wiz, raw=raw, **kw))
    return CompoundRop(raw, *rops)

def make_track_cachedir(opts, prefix='state_cache'):
    cache = '.cvapstatecache/' + prefix
    cache += '_track%dp' % opts.trackphases
    if opts.track_refinement_phases:
        cache += '_trefine%d' % opts.track_refinement_phases
    if hasattr(opts, 'light_method'):
        if opts.light_method.startswith('drizzle') or opts.light_method.startswith('interleave'):
            # Drizzle uses a different tracking resolution
            cache += '_' + opts.light_method
    if opts.tracking_method != 'grid':
        cache += '_trackm%s' % opts.tracking_method
    if opts.reference:
        cache += '_ref%s' % opts.reference
    if opts.track_coarse_limit:
        cache += '_trkcl%d' % opts.track_coarse_limit
    if opts.track_fine_distance:
        cache += '_trkfd%d' % opts.track_fine_distance
    if opts.track_distance:
        cache += '_trkd%d' % opts.track_distance
    if opts.comet_tracking:
        cache += '_comet'
    return cache

def main(opts, pool):
    from cvastrophoto.wizards.whitebalance import WhiteBalanceWizard
    from cvastrophoto.image import raw, rgb
    from cvastrophoto.rops.vignette import flats

    if opts.config:
        with open(opts.config, 'r') as config_file:
            for line in config_file:
                line = line.strip()
                if not line or line.startswith('#'):
                    continue

                opt, val = line.split('=', 1)
                opt = opt.strip()
                val = val.strip()

                if opt in CONFIG_TYPES:
                    val = CONFIG_TYPES[opt](val)

                setattr(opts, opt, val)

    if opts.list_wb:
        for name, coeffs in WhiteBalanceWizard.WB_SETS.items():
            print(name, ':', coeffs)

    if opts.cache is None:
        opts.cache = make_track_cachedir(opts)
    if not os.path.exists(opts.cache):
        os.makedirs(opts.cache)

    state_cache = os.path.join(opts.cache, 'tracking_state')
    accum_cache = os.path.join(opts.cache, 'stacked')
    if opts.limit_first:
        accum_cache += '_l%d' % (opts.limit_first,)
    if opts.flat_method:
        accum_cache += '_flat%s-%s' % (opts.flat_method, opts.flat_mode)
    if opts.flat_smoothing:
        accum_cache += '_flatsmooth%s' % opts.flat_smoothing
        if opts.flat_pattern:
            accum_cache += 'pat%s' % opts.flat_pattern
    if opts.flat_pedestal:
        accum_cache += '_flatped%s'% opts.flat_pedestal

    method_hooks = []
    add_method_hook(method_hooks, SKYGLOW_METHODS, opts.skyglow_method)
    add_method_hook(method_hooks, LIGHT_METHODS, opts.light_method)
    add_method_hook(method_hooks, FLAT_METHODS, opts.flat_method)
    add_method_hook(method_hooks, FLAT_MODES, opts.flat_mode)
    add_method_hook(method_hooks, TRACKING_METHODS, opts.tracking_method)
    add_method_hook(method_hooks, WEIGHT_METHODS, opts.weight_method)

    wiz_kwargs = create_wiz_kwargs(opts)
    invoke_method_hooks(method_hooks, 'kw', opts, pool, wiz_kwargs)
    wiz_kwargs = posthook_wiz_kwargs(opts, pool, wiz_kwargs)

    if opts.no_normalize_weights:
        wiz_kwargs.setdefault('light_stacker_kwargs', {})['normalize_weights'] = False
    if opts.no_mirror_edges:
        wiz_kwargs.setdefault('light_stacker_kwargs', {})['mirror_edges'] = False
    if opts.light_pedestal:
        wiz_kwargs.setdefault('light_stacker_kwargs', {})['pedestal'] = opts.light_pedestal
    if opts.fpn_reduction is not None:
        wiz_kwargs.setdefault('light_stacker_kwargs', {})['fpn_reduction'] = opts.fpn_reduction
    if opts.flat_fpn_reduction is not None:
        wiz_kwargs.setdefault('flat_stacker_kwargs', {})['fpn_reduction'] = opts.flat_fpn_reduction

    wiz = WhiteBalanceWizard(**wiz_kwargs)
    invoke_method_hooks(method_hooks, 'wiz', opts, pool, wiz)

    dark_library = bias_library = None
    if opts.darklib:
        from cvastrophoto.library import darks
        dark_library = darks.DarkLibrary(opts.darklib, pool)
    if opts.biaslib:
        from cvastrophoto.library import bias
        bias_library = bias.BiasLibrary(opts.biaslib, pool)

    if not opts.darksdir or not os.path.exists(opts.darksdir):
        if opts.darksdir:
            logger.info("No darks found, using dark library")
        opts.darksdir = None
    if not opts.flatsdir or not os.path.exists(opts.flatsdir):
        if opts.flatsdir:
            logger.warning("No flats found, flat calibration is important, get some flats")
        opts.flatsdir = None
    if not opts.darkflatsdir or not os.path.exists(opts.darkflatsdir):
        if opts.darkflatsdir:
            logger.info("No darks flats found, using dark library")
        opts.darkflatsdir = None

    rops_kw = {}
    process_kw = dict(rops_kwargs=rops_kw)
    image_kw = dict(bright=opts.brightness)

    if opts.whitebalance:
        if opts.whitebalance not in wiz.WB_SETS:
            opts.whitebalance = list(map(float, opts.whitebalance.split(',')))
        rops_kw['extra_wb'] = opts.whitebalance

    if opts.preview:
        preview_image_kw = image_kw.copy()
        process_kw['preview'] = True
        process_kw['preview_kwargs'] = preview_kw = dict(image_kwargs=preview_image_kw, quick=opts.preview_quick)
        if opts.preview_path:
            preview_kw['preview_path'] = opts.preview_path
        if opts.preview_brightness:
            preview_image_kw['bright'] = opts.preview_brightness
        if opts.preview_interval:
            wiz.preview_every_frames = opts.preview_interval

    load_set_kw = {}
    if opts.noautodarklib:
        load_set_kw['auto_dark_library'] = None

    if opts.input_rops:
        for ropname in opts.input_rops:
            wiz.extra_input_rops.append(build_rop(ropname, opts, pool, wiz, get_factory=True))

    if opts.flat_input_rops:
        for ropname in opts.flat_input_rops:
            wiz.extra_flat_input_rops.append(build_rop(ropname, opts, pool, wiz, get_factory=True))

    if opts.flat_output_rops:
        for ropname in opts.flat_output_rops:
            wiz.extra_flat_output_rops.append(build_rop(ropname, opts, pool, wiz, get_factory=True))

    if opts.weights_file is None and os.path.exists('weights.csv'):
        opts.weights_file = 'weights.csv'
    if opts.weights_file:
        load_set_kw['weights'] = load_weights_file(opts.weights_file)

    if opts.metadata_file is None and os.path.exists('metadata.csv'):
        opts.metadata_file = 'metadata.csv'
    if opts.metadata_file:
        load_set_kw['extra_metadata'] = meta = load_metadata_file(opts.metadata_file)
    if opts.margin:
        load_set_kw['open_kw'] = {'margins': (opts.margin,) * 4}

    if opts.collection:
        from cvastrophoto.collections import filesystem
        collections = filesystem.FilesystemCollection(opts.collections_path)
        sorter = get_sorter(opts)

        open_kw = load_set_kw.get('open_kw', {})
        lightitems = collection_items(collections, opts, opts.collection, opts.lightscol, open_kw=open_kw)
        darkitems = collection_items(collections, opts, opts.collection, opts.darkscol, open_kw=open_kw)
        flatitems = collection_items(collections, opts, opts.collection, opts.flatscol, open_kw=open_kw)
        darkflatitems = collection_items(collections, opts, opts.collection, opts.darkflatscol, open_kw=open_kw)

        opts.lightsdir = opts.darksdir = opts.flatsdir = opts.darkflatsdir = None

        if lightitems is None:
            logger.fatal("Lights collection not found")
            sys.exit(1)
        if flatitems is None:
            logger.warning("Flats collection not found")

        load_set_kw.update(dict(lights=lightitems, darks=darkitems, flats=flatitems, dark_flats=darkflatitems))

    wiz.load_set(
        base_path=opts.path,
        light_path=opts.lightsdir, dark_path=opts.darksdir,
        flat_path=opts.flatsdir, dark_flat_path=opts.darkflatsdir,
        dark_library=dark_library, bias_library=bias_library,
        **load_set_kw)
    invoke_method_hooks(method_hooks, 'postload', opts, pool, wiz)

    if opts.track_debug:
        tracking = wiz.light_stacker.tracking
        tracking.save_tracks = True

    if opts.flat_rops:
        from cvastrophoto.rops.compound import CompoundRop

        flat_rops = []
        for ropname in opts.flat_rops:
            flat_rops.append(build_rop(ropname, opts, pool, wiz, raw=wiz.vignette.raw))
        wiz.vignette.flat_rop = CompoundRop(wiz.vignette.raw, *flat_rops)

    if opts.output_rops:
        for ropname in opts.output_rops:
            wiz.extra_output_rops.append(build_rop(ropname, opts, pool, wiz))

    if opts.preskyglow_rops:
        for ropname in opts.preskyglow_rops:
            wiz.preskyglow_rops.append(build_rop(ropname, opts, pool, wiz))

    if opts.skyglow_preprocessing_rops:
        wiz.skyglow.preprocessing_rop = build_compound_rop(
            opts, pool, wiz, wiz.skyglow.raw, opts.skyglow_preprocessing_rops)

    if opts.flat_smoothing:
        wiz.vignette.gauss_size = opts.flat_smoothing
    if opts.flat_pattern:
        wiz.vignette.pattern_size = opts.flat_pattern
    if opts.flat_pedestal:
        wiz.vignette.pedestal = opts.flat_pedestal

    if os.path.exists(state_cache):
        try:
            wiz.load_state(path=state_cache)
        except Exception:
            logger.warning("Could not load state cache, rebuilding")
    elif isinstance(wiz.light_stacker.lights[0], raw.Raw):
        wiz.detect_bad_pixels(
            include_darks=opts.darkbadmap,
            include_lights=[wiz.light_stacker.lights],
            max_samples_per_set=6 if opts.darkbadmap else 8)

    accum_loaded = False
    if os.path.exists(accum_cache + '.meta'):
        try:
            wiz.load_accum(accum_cache)
        except Exception:
            logger.exception("Could not load stack cache, will re-stack")
        else:
            accum_loaded = True

    if not accum_loaded or opts.dark_annot:
        if opts.selection_method:
            from cvastrophoto.wizards import selection

            sel_method_hooks = []
            add_method_hook(sel_method_hooks, SELECTION_METHODS, opts.selection_method)

            sel_kw = dict(best_ratio=opts.select_percent_best / 100.0)
            invoke_method_hooks(sel_method_hooks, 'kw', opts, pool, sel_kw)

            sel_wiz = selection.SubSelectionWizard(**sel_kw)
            sel_wiz.load_set(wiz.light_stacker.lights, dark_library=dark_library)
            wiz.light_stacker.lights[:] = [
                light
                for i, light in sel_wiz.select(wiz.light_stacker.lights)
            ]

        if opts.reference:
            names = [os.path.basename(light.name) for light in wiz.light_stacker.lights]
            wiz.set_reference_frame(names.index(opts.reference))

        if opts.limit_first:
            del wiz.light_stacker.lights[opts.limit_first:]

        if opts.dark_annot:
            annotate_calibration(
                wiz.flat_stacker.dark_library,
                wiz.flat_stacker.bias_library,
                wiz.flat_stacker.lights)

            annotate_calibration(
                wiz.light_stacker.dark_library,
                wiz.light_stacker.bias_library,
                wiz.light_stacker.lights)
            return

        def save_state(*p, **kw):
            try:
                wiz.save_state(path=state_cache)
            except Exception:
                logger.exception("Could not save state cache, will not be able to reuse")

        process_kw['on_phase_completed'] = save_state

        wiz.process(**process_kw)

        save_state()
        try:
            wiz.save_accum(accum_cache)
        except Exception:
            logger.exception("Could not save stack cache, will not be able to reuse")
    else:
        wiz.process_rops(**rops_kw)

    save_kw = image_kw.copy()
    if opts.hdr:
        save_kw['hdr'] = True if not opts.hdr_stops else opts.hdr_stops
    if opts.no_output_scaling:
        save_kw['maxval'] = wiz.light_stacker.lights[0].rimg.raw_image.max() * len(wiz.light_stacker.lights)

    wiz.save(opts.output, **save_kw)


def setup_drizzle_kw(opts, pool, kwargs, params):
    from cvastrophoto.wizards import stacking

    kwargs['light_stacker_kwargs'] = dict(light_method=stacking.DrizzleStackingMethod)


def setup_interleave_kw(opts, pool, kwargs, params):
    from cvastrophoto.wizards import stacking

    kwargs['light_stacker_kwargs'] = dict(light_method=stacking.InterleaveStackingMethod)


def setup_light_method_kw(method_name, opts, pool, kwargs, params):
    from cvastrophoto.wizards import stacking

    kwargs['light_stacker_kwargs'] = dict(light_method=getattr(stacking, method_name))


def setup_flat_method_kw(method_name, opts, pool, kwargs, params):
    from cvastrophoto.wizards import stacking

    kwargs['flat_stacker_kwargs'] = dict(light_method=getattr(stacking, method_name))


def get_rop(package_name, method_name, params):
    import importlib
    package = importlib.import_module('cvastrophoto.rops.' + package_name)
    method_class = getattr(package, method_name)
    if params:
        method_class = partial(method_class, **params)
    return method_class


def setup_rop_kw(argname, package_name, method_name, opts, pool, kwargs, params):
    kwargs[argname] = get_rop(package_name, method_name, params)


def add_kw(add_kw, opts, pool, kwargs, params):
    kwargs.update(add_kw)


def add_stacking_kw(stackargname, argname, package_name, method_name, opts, pool, kwargs, params):
    kwargs.setdefault(stackargname, {})[argname] = get_rop(package_name, method_name, params)


def setup_drizzle_wiz_postload(opts, pool, wiz, params):
    if hasattr(wiz.skyglow, 'minfilter_size'):
        wiz.skyglow.minfilter_size *= 2
        wiz.skyglow.gauss_size *= 2
        wiz.skyglow.luma_minfilter_size *= 2
        wiz.skyglow.luma_gauss_size *= 2


def add_output_rop(package_name, method_name, opts, pool, wiz, params, get_factory=False, raw=None, **kw):
    cls = get_rop(package_name, method_name, params)
    if get_factory:
        if kw:
            return partial(cls, **kw)
        else:
            return cls
    else:
        return cls(wiz.skyglow.raw if raw is None else raw, **kw)


LIGHT_METHODS = {
    'average': dict(kw=partial(setup_light_method_kw, 'AverageStackingMethod')),
    'weighted': dict(kw=partial(setup_light_method_kw, 'WeightedAverageStackingMethod')),
    'median': dict(kw=partial(setup_light_method_kw, 'MedianStackingMethod')),
    'minimum': dict(kw=partial(setup_light_method_kw, 'MinStackingMethod')),
    'maximum': dict(kw=partial(setup_light_method_kw, 'MaxStackingMethod')),
    'approx_median': dict(kw=partial(setup_light_method_kw, 'ApproxMedianStackingMethod')),
    'adaptive': dict(kw=partial(setup_light_method_kw, 'AdaptiveWeightedAverageStackingMethod')),
    'adaptive+darkvar': dict(kw=partial(setup_light_method_kw, 'AdaptiveWeightedAverageDarkvarStackingMethod')),
    'drizzle': dict(
        kw=partial(setup_light_method_kw, 'DrizzleStackingMethod'),
        postload=setup_drizzle_wiz_postload),
    'drizzle2x': dict(
        kw=partial(setup_light_method_kw, 'Drizzle2xStackingMethod'),
        postload=setup_drizzle_wiz_postload),
    'drizzle3x': dict(
        kw=partial(setup_light_method_kw, 'Drizzle3xStackingMethod'),
        postload=setup_drizzle_wiz_postload),
    'drizzle+darkvar': dict(
        kw=partial(setup_light_method_kw, 'DrizzleDarkvarStackingMethod'),
        postload=setup_drizzle_wiz_postload),
    'interleave': dict(
        kw=partial(setup_light_method_kw, 'InterleaveStackingMethod'),
        postload=setup_drizzle_wiz_postload),
    'interleave2x': dict(
        kw=partial(setup_light_method_kw, 'Interleave2xStackingMethod'),
        postload=setup_drizzle_wiz_postload),
    'interleave3x': dict(
        kw=partial(setup_light_method_kw, 'Interleave3xStackingMethod'),
        postload=setup_drizzle_wiz_postload),
    'drizzlemedian': dict(
        kw=partial(setup_light_method_kw, 'DrizzleMedianStackingMethod'),
        postload=setup_drizzle_wiz_postload),
    'interleavemedian': dict(
        kw=partial(setup_light_method_kw, 'InterleaveMedianStackingMethod'),
        postload=setup_drizzle_wiz_postload),
}

FLAT_METHODS = {
    'average': dict(kw=partial(setup_flat_method_kw, 'AverageStackingMethod')),
    'weighted': dict(kw=partial(setup_flat_method_kw, 'WeightedAverageStackingMethod')),
    'median': dict(kw=partial(setup_flat_method_kw, 'MedianStackingMethod')),
    'approx_median': dict(kw=partial(setup_flat_method_kw, 'ApproxMedianStackingMethod')),
    'adaptive': dict(kw=partial(setup_flat_method_kw, 'AdaptiveWeightedAverageStackingMethod')),
    'min': dict(kw=partial(setup_flat_method_kw, 'MinStackingMethod')),
    'max': dict(kw=partial(setup_flat_method_kw, 'MaxStackingMethod')),
}

FLAT_MODES = {
    'gray': dict(),
    'color': dict(kw=partial(setup_rop_kw, 'vignette_class', 'vignette.flats', 'ColorFlatImageRop')),
}

ROPS = {
    'nop:nop': partial(add_output_rop, 'base', 'NopRop'),
    'nr:diffusion': partial(add_output_rop, 'denoise.diffusion', 'DiffusionRop'),
    'nr:starlessdiffusion': partial(add_output_rop, 'denoise.diffusion', 'StarlessDiffusionRop'),
    'nr:tv': partial(add_output_rop, 'denoise.skimage', 'TVDenoiseRop'),
    'nr:starlesstv': partial(add_output_rop, 'denoise.skimage', 'StarlessTVDenoiseRop'),
    'nr:wavelet': partial(add_output_rop, 'denoise.skimage', 'WaveletDenoiseRop'),
    'nr:starlesswavelet': partial(add_output_rop, 'denoise.skimage', 'StarlessWaveletDenoiseRop'),
    'nr:bilateral': partial(add_output_rop, 'denoise.skimage', 'BilateralDenoiseRop'),
    'nr:starlessbilateral': partial(add_output_rop, 'denoise.skimage', 'StarlessBilateralDenoiseRop'),
    'nr:debanding': partial(add_output_rop, 'denoise.debanding', 'DebandingFilterRop'),
    'nr:flatdebanding': partial(add_output_rop, 'denoise.debanding', 'FlatDebandingFilterRop'),
    'nr:starlessdebanding': partial(add_output_rop, 'denoise.debanding', 'StarlessDebandingFilterRop'),
    'nr:median': partial(add_output_rop, 'denoise.median', 'MedianFilterRop'),
    'nr:gaussian': partial(add_output_rop, 'denoise.gaussian', 'GaussianFilterRop'),
    'tx:shift': partial(add_output_rop, 'transform.shift', 'ShiftRop'),
    'neutralization:bg': partial(add_output_rop, 'denoise.neutralization', 'BackgroundNeutralizationRop'),
    'abr:localgradient': partial(add_output_rop, 'bias.localgradient', 'LocalGradientBiasRop'),
    'abr:uniform': partial(add_output_rop, 'bias.uniform', 'UniformBiasRop'),
    'misc:pedestal': partial(add_output_rop, 'bias.pedestal', 'PedestalRop'),
    'norm:fullstat': partial(add_output_rop, 'normalization.background', 'FullStatsNormalizationRop'),
    'norm:bgstat': partial(add_output_rop, 'normalization.background', 'BackgroundNormalizationRop'),
    'norm:sigstat': partial(add_output_rop, 'normalization.background', 'SignalNormalizationRop'),
    'sharp:deconvolution': partial(add_output_rop, 'sharpening.deconvolution', 'ManualDeconvolutionRop'),
    'sharp:drizzle_deconvolution': partial(add_output_rop, 'sharpening.deconvolution', 'DrizzleDeconvolutionRop'),
    'sharp:gaussian_deconvolution': partial(add_output_rop, 'sharpening.deconvolution', 'GaussianDeconvolutionRop'),
    'sharp:double_gaussian_deconvolution': partial(
        add_output_rop, 'sharpening.deconvolution', 'DoubleGaussianDeconvolutionRop'),
    'sharp:airy_deconvolution': partial(
        add_output_rop, 'sharpening.deconvolution', 'AiryDeconvolutionRop'),
    'sharp:sampled_deconvolution': partial(
        add_output_rop, 'sharpening.deconvolution', 'SampledDeconvolutionRop'),
    'stretch:hdr': partial(add_output_rop, 'stretch.hdr', 'HDRStretchRop'),
    'stretch:linear': partial(add_output_rop, 'stretch.simple', 'LinearStretchRop'),
    'stretch:starlesslinear': partial(add_output_rop, 'stretch.starless', 'StarlessLinearStretchRop'),
    'stretch:starlesshdr': partial(add_output_rop, 'stretch.starless', 'StarlessHDRStretchRop'),
    'stretch:colorimetric': partial(add_output_rop, 'stretch.simple', 'ColorimetricStretchRop'),
    'stretch:auto': partial(add_output_rop, 'stretch.simple', 'AutoStretchRop'),
    'color:convert': partial(add_output_rop, 'colorspace.convert', 'ColorspaceConversionRop'),
    'color:extract': partial(add_output_rop, 'colorspace.extract', 'ExtractChannelRop'),
    'color:wb': partial(add_output_rop, 'colorspace.whitebalance', 'WhiteBalanceRop'),
    'color:starlesswb': partial(add_output_rop, 'colorspace.starless', 'StarlessWhiteBalanceRop'),
    'color:starwb': partial(add_output_rop, 'colorspace.starless', 'StarWhiteBalanceRop'),
    'color:clip': partial(add_output_rop, 'colorspace.clip', 'ClipMaxRop'),
    'color:clip_range': partial(add_output_rop, 'colorspace.clip', 'ClipBothRop'),
    'color:scnr': partial(add_output_rop, 'colorspace.scnr', 'SCNRRop'),
    'color:gamma': partial(add_output_rop, 'colorspace.gamma', 'GammaRop'),
    'color:saturation': partial(add_output_rop, 'colorspace.hsl', 'SaturationRop'),
    'extract:stars': partial(add_output_rop, 'tracking.extraction', 'ExtractPureStarsRop'),
    'extract:starstuff': partial(add_output_rop, 'tracking.extraction', 'ExtractStarsRop'),
    'extract:starless': partial(add_output_rop, 'tracking.extraction', 'RemoveStarsRop'),
    'extract:bg': partial(add_output_rop, 'tracking.extraction', 'ExtractPureBackgroundRop'),
    'extract:wtophat': partial(add_output_rop, 'tracking.extraction', 'WhiteTophatRop'),
    'reconstruct:inpaint': partial(add_output_rop, 'reconstruction.inpaint', 'InpaintRop'),
    'morphology:erode': partial(add_output_rop, 'morphology.minmax', 'MinfilterRop'),
    'morphology:dilate': partial(add_output_rop, 'morphology.minmax', 'MaxfilterRop'),
    'morphology:open': partial(add_output_rop, 'morphology.minmax', 'OpeningRop'),
    'morphology:close': partial(add_output_rop, 'morphology.minmax', 'ClosingRop'),
    'inspect:show': partial(add_output_rop, 'inspect', 'ShowImageRop'),
<<<<<<< HEAD
    'inspect:meta': partial(add_output_rop, 'inspect', 'ExtractMetaRop'),
=======
    'calibration:flat': partial(add_output_rop, 'vignette.flats', 'FlatImageRop'),
    'calibration:colorflat': partial(add_output_rop, 'vignette.flats', 'ColorFlatImageRop'),
>>>>>>> c205f6b6
}

SKYGLOW_METHODS = {
    'no': dict(kw=partial(setup_rop_kw, 'skyglow_class', 'base', 'NopRop')),
    'localgradient': dict(kw=partial(setup_rop_kw, 'skyglow_class', 'bias.localgradient', 'LocalGradientBiasRop')),
    'uniform': dict(kw=partial(setup_rop_kw, 'skyglow_class', 'bias.uniform', 'UniformBiasRop')),
}

TRACKING_METHODS = {
    'no': dict(kw=partial(add_kw, dict(tracking_class=None))),
    'grid': dict(kw=partial(setup_rop_kw, 'tracking_class', 'tracking.grid', 'GridTrackingRop')),
    'correlation': dict(kw=partial(setup_rop_kw, 'tracking_class', 'tracking.correlation', 'CorrelationTrackingRop')),
    'center_of_mass': dict(kw=partial(setup_rop_kw, 'tracking_class', 'tracking.mass', 'CenterOfMassTrackingRop')),
    'multipoint': dict(kw=partial(setup_rop_kw, 'tracking_class', 'tracking.multipoint', 'MultipointTrackingRop')),
    'comet': dict(kw=partial(setup_rop_kw, 'tracking_class', 'tracking.correlation', 'CometTrackingRop')),
    'feature_orb': dict(kw=partial(setup_rop_kw, 'tracking_class', 'tracking.orb', 'OrbFeatureTrackingRop')),
}

PRE_TRACKING_METHODS = {
    'grid': partial(get_rop, 'tracking.grid', 'GridTrackingRop'),
    'correlation': partial(get_rop, 'tracking.correlation', 'CorrelationTrackingRop'),
    'center_of_mass': partial(get_rop, 'tracking.mass', 'CenterOfMassTrackingRop'),
    'multipoint': partial(get_rop, 'tracking.multipoint', 'MultipointTrackingRop'),
    'comet': partial(get_rop, 'tracking.correlation', 'CometTrackingRop'),
    'feature_orb': partial(get_rop, 'tracking.orb', 'OrbFeatureTrackingRop'),
    'optical_flow': partial(get_rop, 'tracking.flow', 'OpticalFlowTrackingRop'),
}

POST_TRACKING_METHODS = PRE_TRACKING_METHODS

SELECTION_METHODS = {
    'focus': dict(kw=partial(setup_rop_kw, 'selection_class', 'measures.focus', 'FocusMeasureRop')),
    'seeing': dict(kw=partial(setup_rop_kw, 'selection_class', 'measures.seeing', 'SeeingMeasureRop')),
    'seeing+focus': dict(kw=partial(setup_rop_kw, 'selection_class', 'measures.seeing', 'SeeingFocusRankingRop')),
    'fwhm': dict(kw=partial(setup_rop_kw, 'selection_class', 'measures.fwhm', 'InvFWHMMeasureRop')),
}

WEIGHT_METHODS = {
    'focus': dict(kw=partial(
        add_stacking_kw, 'light_stacker_kwargs', 'weight_class', 'measures.focus', 'FocusMeasureRop')),
    'snr': dict(kw=partial(
        add_stacking_kw, 'light_stacker_kwargs', 'weight_class', 'measures.stats', 'SNRMeasureRop')),
    'entropy': dict(kw=partial(
        add_stacking_kw, 'light_stacker_kwargs', 'weight_class', 'measures.entropy', 'LocalEntropyMeasureRop')),
    'fwhm': dict(kw=partial(
        add_stacking_kw, 'light_stacker_kwargs', 'weight_class', 'measures.fwhm', 'InvFWHMMeasureRop')),
}<|MERGE_RESOLUTION|>--- conflicted
+++ resolved
@@ -957,12 +957,9 @@
     'morphology:open': partial(add_output_rop, 'morphology.minmax', 'OpeningRop'),
     'morphology:close': partial(add_output_rop, 'morphology.minmax', 'ClosingRop'),
     'inspect:show': partial(add_output_rop, 'inspect', 'ShowImageRop'),
-<<<<<<< HEAD
     'inspect:meta': partial(add_output_rop, 'inspect', 'ExtractMetaRop'),
-=======
     'calibration:flat': partial(add_output_rop, 'vignette.flats', 'FlatImageRop'),
     'calibration:colorflat': partial(add_output_rop, 'vignette.flats', 'ColorFlatImageRop'),
->>>>>>> c205f6b6
 }
 
 SKYGLOW_METHODS = {
